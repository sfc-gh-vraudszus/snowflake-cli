--- conflicted
+++ resolved
@@ -197,13 +197,9 @@
                 "Project definition could not be found. The nativeapp_definition_v2_to_v1 command decorator assumes with_project_definition() was called before it."
             )
         if original_pdf.definition_version == "2":
-<<<<<<< HEAD
-            pdfv1 = _pdf_v2_to_v1(original_pdf)
-=======
             package_entity_id = kwargs.get("package_entity_id", "")
             app_entity_id = kwargs.get("app_entity_id", "")
             pdfv1 = _pdf_v2_to_v1(original_pdf, package_entity_id, app_entity_id)
->>>>>>> fd1bb791
             get_cli_context_manager().override_project_definition = pdfv1
         return func(*args, **kwargs)
 
