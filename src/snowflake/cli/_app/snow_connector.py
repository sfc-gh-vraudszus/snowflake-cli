--- conflicted
+++ resolved
@@ -125,14 +125,7 @@
         k: v for k, v in connection_parameters.items() if v is not None
     }
 
-<<<<<<< HEAD
-    if "private_key_file" in connection_parameters:
-        update_connection_details_with_private_key(
-            connection_parameters, "private_key_file"
-        )
-=======
     update_connection_details_with_private_key(connection_parameters)
->>>>>>> fd1bb791
 
     if mfa_passcode:
         connection_parameters["passcode"] = mfa_passcode
@@ -196,11 +189,6 @@
         )
 
 
-<<<<<<< HEAD
-def update_connection_details_with_private_key(
-    connection_parameters: Dict, private_key_var_name: str = "private_key_file"
-) -> None:
-=======
 def update_connection_details_with_private_key(connection_parameters: Dict):
     if "private_key_file" in connection_parameters:
         _load_private_key(connection_parameters, "private_key_file")
@@ -212,7 +200,6 @@
 
 
 def _load_private_key(connection_parameters: Dict, private_key_var_name: str) -> None:
->>>>>>> fd1bb791
     if connection_parameters.get("authenticator") == "SNOWFLAKE_JWT":
         private_key_pem = _load_pem_from_file(
             connection_parameters[private_key_var_name]
