--- conflicted
+++ resolved
@@ -18,16 +18,7 @@
 from contextvars import ContextVar
 from dataclasses import dataclass, field, replace
 from pathlib import Path
-<<<<<<< HEAD
-from typing import Callable, Optional, Iterator, Self, Dict, Any
-from typing_extensions import TypedDict, NotRequired
-
-from contextvars import ContextVar
-from contextlib import contextmanager
-from typing import TYPE_CHECKING, Callable, Optional
-=======
 from typing import TYPE_CHECKING, Iterator
->>>>>>> e4a7a13f
 
 from snowflake.cli.api.connections import ConnectionContext, OpenConnectionCache
 from snowflake.cli.api.exceptions import MissingConfiguration
@@ -77,65 +68,12 @@
     def reset(self):
         self.__init__()
 
-<<<<<<< HEAD
-    def clone(self) -> Self:
-        # TODO: there must be a better way to implement this...
-        x = _CliGlobalContextManager()
-        x._enable_tracebacks = self._enable_tracebacks
-        x._output_format = self._output_format
-        x._verbose = self._verbose
-        x._experimental = self._experimental
-        x._project_definition = self._project_definition
-        x._project_root = self._project_root
-        x._project_path_arg = self._project_path_arg
-        x._project_env_overrides_args = self._project_env_overrides_args
-        x._typer_pre_execute_commands = self._typer_pre_execute_commands
-        x._template_context = self._template_context
-        x._silent = self._silent
-        return x
-
-    @property
-    def enable_tracebacks(self) -> bool:
-        return self._enable_tracebacks
-
-    def set_enable_tracebacks(self, value: bool):
-        self._enable_tracebacks = value
-
-    @property
-    def output_format(self) -> OutputFormat:
-        return self._output_format
-
-    def set_output_format(self, value: OutputFormat):
-        self._output_format = value
-
-    @property
-    def verbose(self) -> bool:
-        return self._verbose
-
-    def set_verbose(self, value: bool):
-        self._verbose = value
-
-    @property
-    def experimental(self) -> bool:
-        return self._experimental
-
-    def set_experimental(self, value: bool):
-        self._experimental = value
-
-    @property
-    def project_definition(self) -> Optional[ProjectDefinition]:
-        return self._project_definition
-
-    def set_project_definition(self, value: ProjectDefinition):
-        self._project_definition = value
-=======
     def clone(self) -> _CliGlobalContextManager:
         return replace(
             self,
             connection_context=self.connection_context.clone(),
             project_env_overrides_args=self.project_env_overrides_args.copy(),
         )
->>>>>>> e4a7a13f
 
     def __setattr__(self, prop, val):
         if prop in self.DEFINITION_MANAGER_DEPENDENCIES:
@@ -250,16 +188,6 @@
         return self._manager.output_format == OutputFormat.JSON
 
 
-<<<<<<< HEAD
-_CLI_CONTEXT_MANAGER: ContextVar[_CliGlobalContextManager | None] = ContextVar('cli_context', default=None)
-
-
-def get_cli_context_manager() -> _CliGlobalContextManager:
-    global _CLI_CONTEXT_MANAGER
-    if _CLI_CONTEXT_MANAGER.get() is None:
-        _CLI_CONTEXT_MANAGER.set(_CliGlobalContextManager())
-    return _CLI_CONTEXT_MANAGER.get()
-=======
 _CLI_CONTEXT_MANAGER: ContextVar[_CliGlobalContextManager | None] = ContextVar(
     "cli_context", default=None
 )
@@ -271,64 +199,12 @@
         mgr = _CliGlobalContextManager()
         _CLI_CONTEXT_MANAGER.set(mgr)
     return mgr
->>>>>>> e4a7a13f
 
 
 def get_cli_context() -> _CliGlobalContextAccess:
     return _CliGlobalContextAccess(get_cli_context_manager())
 
 
-<<<<<<< HEAD
-ConnectionArgs = Dict[str, Any]  # FIXME: type the connection dict; see _ConnectionContext
-
-
-class CliContextArguments(TypedDict):
-    """
-    The arguments that can be passed to a workspace command.
-
-    """
-    connection: NotRequired[ConnectionArgs]  
-    project_path: NotRequired[str]
-    env: NotRequired[Dict[str, str]]
-
-
-@contextmanager
-def fork_cli_context(
-    **args: CliContextArguments,
-) -> Iterator[_CliGlobalContextAccess]:
-    original_ctx = get_cli_context_manager()
-    new_manager =  get_cli_context_manager().clone()
-
-    # if connection arguments are supplied, we have a new connection to make (maybe)
-    if overrides := args["connection"]:
-        connection_args = dict()
-
-        # combine existing + overrides
-        if original_ctx.connection_context:
-            connection_args.update(original_ctx.connection_context._collect_not_empty_connection_attributes().items())
-        connection_args.update(overrides)
-
-        # create a new connection context from the args
-        for (key, value) in connection_args.items():
-            if hasattr(_ConnectionContext, key) and isinstance(getattr(_ConnectionContext, key), property):
-                setattr(new_manager.connection_context, f"_{key}", value)
-            else:
-                raise ValueError(f"Unknown connection argument key: {key}")
-
-        # loads the memoized connection, if it exists (keyed by args)
-        # FIXME: circular logic
-        new_manager.connection_context._cached_connection = None # open_and_memoize(connection_args)
-
-
-    # apply project path + env vars
-    # new_manager.set_project_path_arg
-
-    global _CLI_CONTEXT_MANAGER
-    token = _CLI_CONTEXT_MANAGER.set(new_manager)
-    yield _CliGlobalContextAccess(new_manager)
-    _CLI_CONTEXT_MANAGER.reset(token)
-    
-=======
 @contextmanager
 def fork_cli_context(
     connection_overrides: dict | None = None,
@@ -361,5 +237,4 @@
         new_manager.project_path_arg = project_path
 
     yield _CliGlobalContextAccess(new_manager)
-    _CLI_CONTEXT_MANAGER.reset(token)
->>>>>>> e4a7a13f
+    _CLI_CONTEXT_MANAGER.reset(token)